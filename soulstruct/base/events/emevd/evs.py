--- conflicted
+++ resolved
@@ -63,8 +63,8 @@
 class EVSParser(abc.ABC):
 
     GAME_MODULE = None  # type: tp.Any
-    OR_SLOTS = []  # type: list[int, ...]
-    AND_SLOTS = []  # type: list[int, ...]
+    OR_SLOTS = []  # type: list[int]
+    AND_SLOTS = []  # type: list[int]
     CONDITION_COUNT = 0
     INSTRUCTION_ARG_TYPES = {}
 
@@ -1314,25 +1314,6 @@
             raise EVSSyntaxError(
                 node, "Comparisons must be between a constant (left) " "and number (right).\n" f"left was {type(node.left)}"
             )
-<<<<<<< HEAD
-        # checking right side
-        if isinstance(node.comparators[0], ast.Constant):
-            # rule (c) definitely not broken, since right side is just a number
-            comparator = node.comparators[0].value
-        elif isinstance(node.comparators[0], ast.UnaryOp) and isinstance(node.comparators[0].op, ast.USub):
-            # rule (c) not broken, since negative numbers are parsed as a UnaryOp
-            # we just have to evaluate the negative number and pack it back into an ast.Constant ourselves
-            n = ast.literal_eval(node.comparators[0])
-            comparator = ast.Constant(n).value
-        elif isinstance(node.comparators[0], ast.Attribute):
-            # rule (c) may not be broken, since global variables are parsed as ast.Attribute
-            # if the right side isn't actually a global variable, _parse_attributes will fail
-            comparator = self._parse_attributes(node.comparators[0])
-        else:
-            # rule (c) definitely broken, since we didn't recognize the right side at all
-            raise EVSSyntaxError(
-                node, "Comparisons must be between a constant (left) " "and number (right).\n" f"right was {type(node.comparators[0])}"
-=======
 
         comparator = self._parse_nodes(node.comparators[0])
         if not isinstance(comparator, (int, float, EventArgumentData)):
@@ -1340,7 +1321,6 @@
                 node,
                 f"Comparisons must be between a name or function (left) and number or event argument (right), but "
                 f"right value is {comparator}."
->>>>>>> 667f63ee
             )
         
         # checking comparison type
@@ -1352,8 +1332,6 @@
 
         return node.left, node.ops[0].__class__, comparator
 
-<<<<<<< HEAD
-=======
     def _parse_decorator(self, event_node: ast.FunctionDef) -> tuple[int, int]:
         """Extract `RestartType` enum value (default is 0) and event ID (default is -1) from function decorator."""
         decorators = event_node.decorator_list
@@ -1405,7 +1383,6 @@
             )
 
         return restart_type, event_id
->>>>>>> 667f63ee
 
     # ~~~~~~~~~~~~~~~~~~
     #  CONDITION METHODS: These provide and manage conditions that are in use by the current event.
@@ -1551,36 +1528,6 @@
     return arg_dict, arg_types, arg_classes
 
 
-<<<<<<< HEAD
-def _parse_decorator(event_node: ast.FunctionDef) -> int:
-    """Extract `RestartType` enum value from function decorator (default is 0)."""
-    decorators = event_node.decorator_list
-    if decorators:
-        if len(decorators) > 1:
-            raise EVSSyntaxError(
-                event_node,
-                f"Event function cannot have more than one decorator (restart type).\n"
-                f"Must be one of: {', '.join(_RESTART_TYPES)}",
-            )
-        dec_node = decorators[0]
-        if not isinstance(dec_node, ast.Name):
-            raise EVSSyntaxError(
-                event_node,
-                f"Event function decorator must be a single name, not: {dec_node}.\n"
-                f"Must be one of: {', '.join(_RESTART_TYPES)}",
-            )
-        try:
-            return _RESTART_TYPES[dec_node.id]
-        except KeyError:
-            raise EVSSyntaxError(
-                event_node,
-                f"Invalid event function decorator: {dec_node.id}\n"
-                f"Must be one of: {', '.join(_RESTART_TYPES)}",
-            )
-    return _RESTART_TYPES["NeverRestart"]
-
-=======
->>>>>>> 667f63ee
 def _import_module(node: ast.Import, namespace: dict[str, tp.Any]):
     for alias in node.names:
         name = alias.name
